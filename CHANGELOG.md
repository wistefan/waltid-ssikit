--- conflicted
+++ resolved
@@ -4,219 +4,4 @@
 
 # Roadmap
 
-<<<<<<< HEAD
--   Roadmap
-    -   IOTA ecosystem https://github.com/orgs/walt-id/projects/10/views/4
--   Features
-    - OIDC4VP spec update https://github.com/walt-id/waltid-ssikit/issues/165
-    - OIDC4VCI spec update https://github.com/walt-id/waltid-ssikit/issues/172
-    - Definition of Verification Methods when issuing VCs https://github.com/walt-id/waltid-ssikit/issues/162
-    - Implement Gaia-X Self-Description https://github.com/walt-id/waltid-ssikit/issues/163
-    - Support for JsonWebKey2020 https://github.com/walt-id/waltid-ssikit/issues/159  
-    - JCS Ed25519 Signature https://github.com/walt-id/waltid-ssikit/issues/160
-    - EBSI wallet conformance v2 https://github.com/walt-id/waltid-internal-issues/issues/158
-    - Generic credentials and dynamic credential templates management https://github.com/walt-id/waltid-ssikit/pull/196
-    - Added folder from importing VC templates at runtime https://github.com/walt-id/waltid-ssikit/pulls
--   Fixes
-    - did:key with ECDSA keys broken  https://github.com/walt-id/waltid-ssikit/issues/179
-    - JWK key import depending on optional alg field https://github.com/walt-id/waltid-ssikit/issues/190
-    - Added support for ARM64 in the Docker container (if libsodium wasn't installed)
-    - Fix parsing OIDC4VP requests with presentation definition by reference (https://github.com/walt-id/waltid-ssikit/issues/207)
-    - Fix parsing presentation submission from id_token for legacy OIDC4VP 
-    
-## [1.12.0] - 2022-07-19
-
--   Roadmap
-    -   Dynamic Policies powered by the OpenPolicyAgent <https://github.com/walt-id/waltid-roadmap/issues/42>
--   Features
-    -   Added support for did:ebsi V2 by @xmartinez15 <https://github.com/walt-id/waltid-ssikit/pull/139>
-    -   Added support for Open Badge V3 credential by <https://github.com/walt-id/waltid-ssikit-vclib/issues/50>
-    -   Dynamically register opa enabled policies with the auditor <https://github.com/walt-id/waltid-ssikit/pull/140>
--   Fixes
-    -   Fix custodian importkey api <https://github.com/walt-id/waltid-ssikit/pull/131>
-
-## [1.11.0] - 2022-05-31
-
--   Roadmap Items
-    -   Verifiable Mandate & Delegation <https://github.com/walt-id/waltid-roadmap/issues/37>
-    -   Integration of Open Policy Agent <https://github.com/walt-id/waltid-roadmap/issues/40>
--   Features
-    -   Support rego policy via CLI  <https://github.com/walt-id/waltid-ssikit/pull/134>
-
-## [1.10.0] - 2022-05-10
-
--   Bumped all dependencies
-
-## [1.9.0] - 2022-04-08
-
--   Features
-    -   added Secp256k1, Ed25519 key import test cases for key command, key service, core api <https://github.com/walt-id/waltid-ssikit/issues/116> 
-    -   added key delete command and tests for core api and key service <https://github.com/walt-id/waltid-ssikit/issues/114>
-    -   Simple s3 storage implementation for HKV store  <https://github.com/walt-id/waltid-ssikit/commit/e70e79e6c1d48832038038f3fa5974dd2f8231a6>
-    -   Presentation Exchange protocol 2.0 <https://github.com/walt-id/waltid-ssikit/pull/127>
-
-## [1.8.0] - 2022-03-22
-
--   Features
-    -   Extended CLI tool with OidcCommands
-    -   DID import CLI command from file or resolved DID
-    -   Added support for ParticipantCredential
--   Fixes
-    -   Fixed did:web resolution issue
-
-## [1.7.0] - 2022-02-17
-
--   Roadmap Items
-    -   Completed EBSI Wallet Conformance Tests <https://github.com/walt-id/waltid-roadmap/issues/24>
--   Features
-    -   Introduced OIDC SIOPv2 core functionality <https://github.com/walt-id/waltid-ssikit/pull/108>
-    -   Support of "issued" attribute in EBSI data models <https://github.com/walt-id/waltid-ssikit/pull/106>
-
-## [1.6.2] - 2022-02-04
-
--   Features
-    -   Upgraded VC-Lib to 1.14.1
-
-## [1.6.1] - 2022-01-31
-
--   Features
-    -   Upgraded VC-Lib to 1.13.0
-
-## [1.6.0] - 2022-01-31
-
--   Features
-    -   2019 09 json schema validation <https://github.com/walt-id/waltid-ssikit/pull/102>
--   Fixes
-    -   Fix/ebsi jwt verifiable presentation <https://github.com/walt-id/waltid-ssikit/pull/101>
-    -   DidService move max length substring to FileSystem Store <https://github.com/walt-id/waltid-ssikit/issues/100>
-
-## [1.5.0] - 2022-01-27
-
--   Roadmap Items
-    -   <https://github.com/walt-id/waltid-roadmap/issues/26>
-    -   <https://github.com/walt-id/waltid-roadmap/issues/30>
--   Features
-    -   Revocation service added to Signatory
-
-## [1.4.0] - 2022-01-03
-
--   adaptations for changes in VerifiableCredential data model of vclib version 1.7.0
--   refactoring of data providers
--   credential timestamps using UTC by default
-
-## [1.3.0] - 2021-12-27
-
--   Roadmap Items
-    -   Support of RSA keys  <https://github.com/walt-id/waltid-roadmap/issues/26>
--   Features
-    -   Replaced log4j with slf4j-simple
-    -   Creation of Timestamps via REST API <https://github.com/walt-id/waltid-roadmap/issues/25>
-
-## [1.2.0] - 2021-12-12
-
--   Roadmap Items
-    -   EBSI Timestamping service <https://github.com/walt-id/waltid-roadmap/issues/25>
-
--   Features
-    -   Added generic jsonRpcService for working with the EBSI ledger <https://github.com/walt-id/waltid-ssikit/pull/82>
-    -   Generation of RSA keys
-    -   Secp256k1 based did:key implementation
-    -   RSA based did:key implementation
-    -   DID import
-
-## [1.1.1] - 2021-12-03
-
--   Features
-    -   Added GaiaxSelfDecription credential <https://github.com/dNationCloud/waltid-ssikit/pull/1> thx to <https://github.com/dNationCloud> & <https://github.com/matofeder>
-    -   Added GaiaxServiceOffering credential
-    -   Added VerifiableVaccinationCertificate credential <https://github.com/walt-id/waltid-ssikit/pull/80>
-    -   Creation of VerifiablePresentations via Custodian REST API <https://github.com/walt-id/waltid-ssikit/issues/62>
-    -   Custodians REST API should also offer the management functionality for DIDs <https://github.com/walt-id/waltid-ssikit/issues/71>
-    -   Import cryptographic key from did:key <https://github.com/walt-id/waltid-ssikit/commit/4ed0b4c02ff75aad7032109b71414ff32756422a>
-
-## [1.1.0] - 2021-11-25
-
--   Features
-    -   Parameterize did:web creation <https://github.com/walt-id/waltid-ssikit/issues/51>
-    -   Automatic deployment of test-system at <https://[core|signatory|custodian|auditor|essif].ssikit.walt.id>
-    -   Introduced TrustedSchemaRegistry Policy for validating Json-schemas against the EBSI TSR
-    -   JsonSchemaPolicy now validates against Json-schemas maintained in the VcLib
-    -   Did Document context can be a single string or a list of strings <https://github.com/walt-id/waltid-ssikit/pull/60>
-    -   Merging Data Provider - Signatory API now takes credential data as well <https://github.com/walt-id/waltid-ssikit/pull/74>
-
-## [1.0.1] - 2021-11-08
-
--   Features
-    -   SIOPv2 data structures  <https://github.com/walt-id/waltid-ssikit/pull/59>
-
-## [1.0.0] - 2021-11-07
-
--   Roadmap Items
-    -   Init Key Management <https://github.com/walt-id/waltid-roadmap/issues/8>
-    -   Init Decentralized Identifiers <https://github.com/walt-id/waltid-roadmap/issues/11>
-    -   Signatory <https://github.com/walt-id/waltid-roadmap/issues/9>
-    -   Custodian <https://github.com/walt-id/waltid-roadmap/issues/11>
-    -   Auditor <https://github.com/walt-id/waltid-roadmap/issues/15>
-    -   ESSIF | DID -basic <https://github.com/walt-id/waltid-roadmap/issues/2>
-    -   ESSIF VC verification - basic  <https://github.com/walt-id/waltid-roadmap/issues/6>
-
--   Features 
-    -   Server Binding-Address must be configurable <https://github.com/walt-id/waltid-ssikit/issues/1>
-    -   Loading issuer from EBSI <https://github.com/walt-id/waltid-ssikit/pull/37>
-    -   Abstract BaseDid <https://github.com/walt-id/waltid-ssikit/pull/38>
-    -   Trusted Issuer Registry Policy <https://github.com/walt-id/waltid-ssikit/pull/39>
-    -   Persistence context <https://github.com/walt-id/waltid-ssikit/pull/41>
-    -   New EBSI DID format <https://github.com/walt-id/waltid-ssikit/pull/42>
-    -   DID Document context <https://github.com/walt-id/waltid-ssikit/issues/44>
-    -   Feat SIOP <https://github.com/walt-id/waltid-ssikit/pull/45>
-    -   Feat/ebsi vc and vp verifications <https://github.com/walt-id/waltid-ssikit/pull/48>
-    -   Update GaiaxCredential <https://github.com/walt-id/waltid-ssikit/pull/50>
-    -   Replacement of existing key-alias when importing keys <https://github.com/walt-id/waltid-ssikit/pull/54>
-
--   Fixes
-    -   Swagger Docu is broken (no docs nor parameters are shown)  <https://github.com/walt-id/waltid-ssikit/issues/20>
-    -   Key export/import of EdDSA_ED25519 not working <https://github.com/walt-id/waltid-ssikit/issues/18>
-    -   Fix/ebsi onboarding ephemeral key service <https://github.com/walt-id/waltid-ssikit/pull/40>
-    -   Fixed the way of finding the padding <https://github.com/walt-id/waltid-ssikit/pull/43>
-    -   SignaturePolicy fails for issuers using did:ebsi <https://github.com/walt-id/waltid-ssikit/issues/52>
-
-[Unreleased]: https://github.com/walt-id/waltid-ssikit/compare/1.12.0...HEAD
-
-[1.12.0]: https://github.com/walt-id/waltid-ssikit/compare/1.11.0...1.12.0
-
-[1.11.0]: https://github.com/walt-id/waltid-ssikit/compare/1.10.0...1.11.0
-
-[1.10.0]: https://github.com/walt-id/waltid-ssikit/compare/1.9.0...1.10.0
-
-[1.9.0]: https://github.com/walt-id/waltid-ssikit/compare/1.8.0...1.9.0
-
-[1.8.0]: https://github.com/walt-id/waltid-ssikit/compare/1.7.0...1.8.0
-
-[1.7.0]: https://github.com/walt-id/waltid-ssikit/compare/1.6.2...1.7.0
-
-[1.6.2]: https://github.com/walt-id/waltid-ssikit/compare/1.6.1...1.6.2
-
-[1.6.1]: https://github.com/walt-id/waltid-ssikit/compare/1.6.0...1.6.1
-
-[1.6.0]: https://github.com/walt-id/waltid-ssikit/compare/1.5.0...1.6.0
-
-[1.5.0]: https://github.com/walt-id/waltid-ssikit/compare/1.4.0...1.5.0
-
-[1.4.0]: https://github.com/walt-id/waltid-ssikit/compare/1.3.0...1.4.0
-
-[1.3.0]: https://github.com/walt-id/waltid-ssikit/compare/1.2.0...1.3.0
-
-[1.2.0]: https://github.com/walt-id/waltid-ssikit/compare/1.2.0...1.2.0
-
-[1.2.0]: https://github.com/walt-id/waltid-ssikit/compare/1.1.1...1.2.0
-
-[1.1.1]: https://github.com/walt-id/waltid-ssikit/compare/1.1.0...1.1.1
-
-[1.1.0]: https://github.com/walt-id/waltid-ssikit/compare/1.0.1...1.1.0
-
-[1.0.1]: https://github.com/walt-id/waltid-ssikit/compare/1.0.0...1.0.1
-
-[1.0.0]: https://github.com/walt-id/waltid-ssikit/compare/2be9d92014df8b7da68ccccc96bdd1024f2ce50e...1.0.0
-=======
-The walt.id public roadmap can be found here: [walt.id roadmap](https://www.notion.so/walt-id/fcde1687baab42378b3047d4a22eeaca?v=1140dd17c17b4726a70cc1465d20866d).
->>>>>>> ca783521
+The walt.id public roadmap can be found here: [walt.id roadmap](https://www.notion.so/walt-id/fcde1687baab42378b3047d4a22eeaca?v=1140dd17c17b4726a70cc1465d20866d).