import org.jetbrains.kotlin.gradle.tasks.KotlinCompile

plugins {
    kotlin("jvm") version "1.7.10"
    kotlin("plugin.serialization") version "1.6.10"
    id("org.owasp.dependencycheck") version "6.5.3"
    application
    `maven-publish`
}

group = "id.walt"
version = "1.11.0-SNAPSHOT"

repositories {
    mavenCentral()
    //jcenter()
    maven("https://jitpack.io")
    maven("https://repo.danubetech.com/repository/maven-public/")
    maven("https://maven.walt.id/repository/waltid/")
    maven("https://maven.walt.id/repository/waltid-ssi-kit/")
    mavenLocal()
}

dependencies {
    // Crypto
    api("com.google.crypto.tink:tink:1.7.0")
    api("info.weboftrust:ld-signatures-java:0.5-SNAPSHOT")
    api("decentralized-identity:jsonld-common-java:0.2.0")
    implementation("com.goterl:lazysodium-java:5.1.1")
    implementation("com.github.multiformats:java-multibase:v1.1.0")
    implementation("com.microsoft.azure:azure-keyvault:1.2.6")
    implementation("com.microsoft.azure:azure-client-authentication:1.7.14")
    implementation("com.nimbusds:nimbus-jose-jwt:9.24.4")
    implementation("com.nimbusds:oauth2-oidc-sdk:9.43.1")

    implementation("org.bouncycastle:bcprov-jdk15to18:1.71")
    implementation("org.bouncycastle:bcpkix-jdk15to18:1.71")

    // Ethereum
    implementation("org.web3j:core:5.0.0")
    implementation("org.web3j:crypto:5.0.0")

    implementation("com.google.guava:guava:31.1-jre")

    // VC
<<<<<<< HEAD
    implementation("id.walt:waltid-ssikit-vclib:1.23.0")
=======
    implementation("id.walt:waltid-ssikit-vclib:1.23.0-SNAPSHOT")
>>>>>>> 51ee6a03

    // JSON
    implementation("org.json:json:20220320")
    implementation("com.beust:klaxon:5.6")
    implementation("com.fasterxml.jackson.datatype:jackson-datatype-jsr310:2.13.4")
    implementation("io.ktor:ktor-client-jackson:2.1.1")
    implementation("io.ktor:ktor-client-content-negotiation:2.1.1")
    implementation("com.jayway.jsonpath:json-path:2.7.0")

    //implementation("org.jetbrains.kotlinx:kotlinx-serialization-json:1.2.2")

    // DB
    implementation("org.xerial:sqlite-jdbc:3.39.3.0")
    implementation("com.zaxxer:HikariCP:5.0.1")

    // CLI
    implementation("com.github.ajalt.clikt:clikt-jvm:3.5.0")
    implementation("com.github.ajalt.clikt:clikt:3.5.0")

    // Misc
    implementation("commons-io:commons-io:2.11.0")
    implementation("io.minio:minio:8.4.3")

    // HTTP
    implementation("io.ktor:ktor-client-core:2.1.1")
    implementation("io.ktor:ktor-client-cio:2.1.1")
    implementation("io.ktor:ktor-serialization-kotlinx-json:2.1.1")
    implementation("io.ktor:ktor-client-logging:2.1.1")
    implementation("io.github.rybalkinsd:kohttp:0.12.0")

    // REST
    implementation("io.javalin:javalin:4.6.4")
    implementation("io.javalin:javalin-openapi:4.6.4")
    // implementation("io.javalin:javalin-test-tools:4.5.0")

    // Logging
    implementation("org.slf4j:slf4j-api:2.0.0")
    implementation("org.slf4j:slf4j-simple:2.0.0")

    implementation("io.github.microutils:kotlin-logging-jvm:2.1.23")

    // Config
    implementation("com.sksamuel.hoplite:hoplite-core:2.6.2")
    implementation("com.sksamuel.hoplite:hoplite-yaml:2.6.2")
    implementation("com.sksamuel.hoplite:hoplite-hikaricp:2.6.2")

    // Service-Matrix
    implementation("id.walt.servicematrix:WaltID-ServiceMatrix:1.1.2")

    // Kotlin
    implementation("org.jetbrains.kotlin:kotlin-stdlib:1.7.10")

    // JNR-FFI
    implementation("com.github.jnr:jnr-ffi:2.2.12")

    // Testing
    //testImplementation(kotlin("test-junit"))
    testImplementation("io.mockk:mockk:1.12.7")

    testImplementation("io.kotest:kotest-runner-junit5:5.4.2")
    testImplementation("io.kotest:kotest-assertions-core:5.4.2")
    testImplementation("io.kotest:kotest-assertions-json:5.4.2")
}

tasks.withType<Test> {
    useJUnitPlatform()
}

/*
tasks.withType<Test> {
    useJUnitPlatform()
}
 */

java {
    toolchain {
        languageVersion.set(JavaLanguageVersion.of(16))
    }
}

tasks.withType<KotlinCompile> {
    kotlinOptions.jvmTarget = "16"
}

tasks.named<CreateStartScripts>("startScripts") {
    doLast {
        windowsScript.writeText(
            windowsScript.readText().replace(Regex("set CLASSPATH=.*"), "set CLASSPATH=%APP_HOME%\\\\lib\\\\*")
        )
    }
}

val fatJar = task("fatJar", type = Jar::class) {
    group = "build"

    archiveBaseName.set("${project.name}-with-dependencies")

    manifest {
        attributes["Implementation-Title"] = "Gradle Jar Bundling"
        attributes["Implementation-Version"] = archiveVersion.get()
        attributes["Main-Class"] = "id.walt.MainCliKt"
    }

    from(configurations.runtimeClasspath.get().map { if (it.isDirectory) it else zipTree(it) })
    with(tasks.jar.get() as CopySpec)
}

application {
    mainClass.set("id.walt.MainCliKt")
}

publishing {
    publications {
        create<MavenPublication>("mavenJava") {
            pom {
                name.set("walt.id SSI Kit")
                description.set("Kotlin/Java library for SSI core services, with primary focus on European EBSI/ESSIF ecosystem.")
                url.set("https://walt.id")
            }
            from(components["java"])
        }
    }

    repositories {
        maven {
            url = uri("https://maven.walt.id/repository/waltid-ssi-kit/")
            val usernameFile = File("secret_maven_username.txt")
            val passwordFile = File("secret_maven_password.txt")
            val secretMavenUsername = System.getenv()["MAVEN_USERNAME"] ?: if (usernameFile.isFile) { usernameFile.readLines()[0] } else { "" }
            println("Deploy username length: ${secretMavenUsername.length}")
            val secretMavenPassword = System.getenv()["MAVEN_PASSWORD"] ?: if (passwordFile.isFile) { passwordFile.readLines()[0] } else { "" }

            if (secretMavenPassword.isBlank()) {
               println("WARNING: Password is blank!")
            }

            credentials {
                username = secretMavenUsername
                password = secretMavenPassword
            }
        }
    }
}<|MERGE_RESOLUTION|>--- conflicted
+++ resolved
@@ -43,11 +43,7 @@
     implementation("com.google.guava:guava:31.1-jre")
 
     // VC
-<<<<<<< HEAD
     implementation("id.walt:waltid-ssikit-vclib:1.23.0")
-=======
-    implementation("id.walt:waltid-ssikit-vclib:1.23.0-SNAPSHOT")
->>>>>>> 51ee6a03
 
     // JSON
     implementation("org.json:json:20220320")
