--- conflicted
+++ resolved
@@ -42,11 +42,7 @@
     implementation("com.google.guava:guava:30.1.1-jre")
 
     // VC
-<<<<<<< HEAD
-    implementation("id.walt:waltid-ssikit-vclib:1.4.6")
-=======
     implementation("id.walt:waltid-ssikit-vclib:1.4.7")
->>>>>>> 40ef1d79
 
     // JSON
     implementation("org.json:json:20210307")
