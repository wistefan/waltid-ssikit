package id.walt.auditor

import com.beust.klaxon.JsonObject
<<<<<<< HEAD
import com.beust.klaxon.Klaxon
import com.beust.klaxon.KlaxonException
import id.walt.auditor.dynamic.DynamicPolicy
import id.walt.auditor.dynamic.DynamicPolicyArg
import id.walt.common.deepMerge
import id.walt.common.resolveContent
import id.walt.model.dif.PresentationDefinition
import id.walt.services.context.ContextManager
import id.walt.services.hkvstore.HKVKey
import mu.KotlinLogging
import java.io.StringReader
import java.lang.reflect.InvocationTargetException
=======
import id.walt.auditor.dynamic.DynamicPolicy
import id.walt.auditor.dynamic.DynamicPolicyArg
import id.walt.common.deepMerge
>>>>>>> 144c3f8b
import kotlin.reflect.KClass
import kotlin.reflect.full.createInstance
import kotlin.reflect.full.primaryConstructor

private val log = KotlinLogging.logger {}

open class PolicyFactory<P : VerificationPolicy, A : Any>(
    val policyType: KClass<P>,
    val argType: KClass<A>?,
    val name: String,
    val description: String? = null,
    val optionalArgument: Boolean = false
) {
    open fun create(argument: Any? = null): P {
        try {
            return argType?.let {
                if(optionalArgument) {
                    argument?.let {
                        return policyType.primaryConstructor!!.call(it)
                    }
                } else {
                    return policyType.primaryConstructor!!.call(argument)
                }
            } ?: policyType.createInstance()
        } catch (e: KlaxonException) {
            throw IllegalArgumentException("Provided argument was of wrong type.", e)
        } catch (e: InvocationTargetException) {
            throw IllegalArgumentException("No argument was provided.", e)
        }
    }

    val requiredArgumentType = when (argType) {
        null -> "None"
        else -> argType.simpleName!!
    }
}

class DynamicPolicyFactory(
    val dynamicPolicyArg: DynamicPolicyArg,
    val immutable: Boolean = false,
    name: String,
    description: String?
) : PolicyFactory<DynamicPolicy, JsonObject>(
    DynamicPolicy::class, JsonObject::class, name, description
) {
    override fun create(argument: Any?): DynamicPolicy {
        val mergedInput = if (argument != null) {
            JsonObject(dynamicPolicyArg.input).deepMerge(argument as JsonObject)
        } else {
            dynamicPolicyArg.input
        }
        return super.create(
            DynamicPolicyArg(
                input = mergedInput,
                policy = dynamicPolicyArg.policy,
                dataPath = dynamicPolicyArg.dataPath,
                policyQuery = dynamicPolicyArg.policyQuery,
                name = name
            )
        )
    }
}

object PolicyRegistry {

<<<<<<< HEAD
    fun <P : ParameterizedVerificationPolicy<A>, A : Any> register(
        policy: KClass<P>,
        argType: KClass<A>,
        description: String? = null,
        optionalArgument: Boolean = false
    ) = policies.put(policy.simpleName!!, PolicyFactory(policy, argType, policy.simpleName!!, description, optionalArgument))
=======
    private val delegate = PolicyRegistryService.getService()
>>>>>>> 144c3f8b

    val defaultPolicyId: String = delegate.defaultPolicyId

    fun <P : ParameterizedVerificationPolicy<A>, A : Any> register(policy: KClass<P>, argType: KClass<A>, description: String? = null) =
        delegate.register(policy, argType, description)

    fun <P : SimpleVerificationPolicy> register(policy: KClass<P>, description: String? = null) =
        delegate.register(policy, description)

    fun <A : Any> getPolicy(id: String, argument: A? = null) =
        delegate.getPolicy(id, argument)

    fun getPolicy(id: String) = delegate.getPolicy(id)
    fun contains(id: String) = delegate.contains(id)
    fun listPolicies() = delegate.listPolicies()
    fun listPolicyInfo() = delegate.listPolicyInfo()

    fun getPolicyWithJsonArg(id: String, argumentJson: JsonObject?): VerificationPolicy =
        delegate.getPolicyWithJsonArg(id, argumentJson)

    fun getPolicyWithJsonArg(id: String, argumentJson: String?): VerificationPolicy  =
        delegate.getPolicyWithJsonArg(id, argumentJson)

<<<<<<< HEAD
    private fun initPolicies() {
        _policies = linkedMapOf()
        register(SignaturePolicy::class, "Verify by signature")
        //register(JsonSchemaPolicy::class, "Verify by JSON schema")
        register(TrustedSchemaRegistryPolicy::class, "Verify by EBSI Trusted Schema Registry")
        register(TrustedIssuerDidPolicy::class, "Verify by trusted issuer did")
        register(
            TrustedIssuerRegistryPolicy::class,
            TrustedIssuerRegistryPolicyArg::class,
            "Verify by an EBSI Trusted Issuers Registry compliant api.",
            true
        )
        register(TrustedSubjectDidPolicy::class, "Verify by trusted subject did")
        register(IssuedDateBeforePolicy::class, "Verify by issuance date")
        register(ValidFromBeforePolicy::class, "Verify by valid from")
        register(ExpirationDateAfterPolicy::class, "Verify by expiration date")
        //register(GaiaxTrustedPolicy::class, "Verify Gaiax trusted fields")
        register(GaiaxSDPolicy::class, "Verify Gaiax SD fields")
        register(ChallengePolicy::class, ChallengePolicyArg::class, "Verify challenge")
        register(
            PresentationDefinitionPolicy::class,
            PresentationDefinition::class,
            "Verify that verifiable presentation complies with presentation definition"
        )
        register(CredentialStatusPolicy::class, "Verify by credential status")
        register(DynamicPolicy::class, DynamicPolicyArg::class, "Verify credential by rego policy")

        // predefined, hardcoded rego policy specializations
        // VerifiableMandate policy as specialized rego policy
        registerSavedPolicy(
            "VerifiableMandatePolicy", DynamicPolicyArg(
                "VerifiableMandatePolicy", "Predefined policy for verifiable mandates",
                JsonObject(), "$.credentialSubject.policySchemaURI",
                "$.credentialSubject.holder", "data.system.main"
            ),
            immutable = true
        )
=======
    fun isMutable(name: String): Boolean =
        delegate.isMutable(name)
>>>>>>> 144c3f8b

    fun createSavedPolicy(name: String, dynPolArg: DynamicPolicyArg, override: Boolean, download: Boolean): Boolean =
        delegate.createSavedPolicy(name, dynPolArg, override, download)

    fun deleteSavedPolicy(name: String): Boolean =
        delegate.deleteSavedPolicy(name)
}<|MERGE_RESOLUTION|>--- conflicted
+++ resolved
@@ -1,24 +1,12 @@
 package id.walt.auditor
 
 import com.beust.klaxon.JsonObject
-<<<<<<< HEAD
-import com.beust.klaxon.Klaxon
 import com.beust.klaxon.KlaxonException
 import id.walt.auditor.dynamic.DynamicPolicy
 import id.walt.auditor.dynamic.DynamicPolicyArg
 import id.walt.common.deepMerge
-import id.walt.common.resolveContent
-import id.walt.model.dif.PresentationDefinition
-import id.walt.services.context.ContextManager
-import id.walt.services.hkvstore.HKVKey
 import mu.KotlinLogging
-import java.io.StringReader
 import java.lang.reflect.InvocationTargetException
-=======
-import id.walt.auditor.dynamic.DynamicPolicy
-import id.walt.auditor.dynamic.DynamicPolicyArg
-import id.walt.common.deepMerge
->>>>>>> 144c3f8b
 import kotlin.reflect.KClass
 import kotlin.reflect.full.createInstance
 import kotlin.reflect.full.primaryConstructor
@@ -84,21 +72,12 @@
 
 object PolicyRegistry {
 
-<<<<<<< HEAD
-    fun <P : ParameterizedVerificationPolicy<A>, A : Any> register(
-        policy: KClass<P>,
-        argType: KClass<A>,
-        description: String? = null,
-        optionalArgument: Boolean = false
-    ) = policies.put(policy.simpleName!!, PolicyFactory(policy, argType, policy.simpleName!!, description, optionalArgument))
-=======
     private val delegate = PolicyRegistryService.getService()
->>>>>>> 144c3f8b
 
     val defaultPolicyId: String = delegate.defaultPolicyId
 
-    fun <P : ParameterizedVerificationPolicy<A>, A : Any> register(policy: KClass<P>, argType: KClass<A>, description: String? = null) =
-        delegate.register(policy, argType, description)
+    fun <P : ParameterizedVerificationPolicy<A>, A : Any> register(policy: KClass<P>, argType: KClass<A>, description: String? = null, optionalArgument: Boolean = false) =
+        delegate.register(policy, argType, description, optionalArgument)
 
     fun <P : SimpleVerificationPolicy> register(policy: KClass<P>, description: String? = null) =
         delegate.register(policy, description)
@@ -117,48 +96,8 @@
     fun getPolicyWithJsonArg(id: String, argumentJson: String?): VerificationPolicy  =
         delegate.getPolicyWithJsonArg(id, argumentJson)
 
-<<<<<<< HEAD
-    private fun initPolicies() {
-        _policies = linkedMapOf()
-        register(SignaturePolicy::class, "Verify by signature")
-        //register(JsonSchemaPolicy::class, "Verify by JSON schema")
-        register(TrustedSchemaRegistryPolicy::class, "Verify by EBSI Trusted Schema Registry")
-        register(TrustedIssuerDidPolicy::class, "Verify by trusted issuer did")
-        register(
-            TrustedIssuerRegistryPolicy::class,
-            TrustedIssuerRegistryPolicyArg::class,
-            "Verify by an EBSI Trusted Issuers Registry compliant api.",
-            true
-        )
-        register(TrustedSubjectDidPolicy::class, "Verify by trusted subject did")
-        register(IssuedDateBeforePolicy::class, "Verify by issuance date")
-        register(ValidFromBeforePolicy::class, "Verify by valid from")
-        register(ExpirationDateAfterPolicy::class, "Verify by expiration date")
-        //register(GaiaxTrustedPolicy::class, "Verify Gaiax trusted fields")
-        register(GaiaxSDPolicy::class, "Verify Gaiax SD fields")
-        register(ChallengePolicy::class, ChallengePolicyArg::class, "Verify challenge")
-        register(
-            PresentationDefinitionPolicy::class,
-            PresentationDefinition::class,
-            "Verify that verifiable presentation complies with presentation definition"
-        )
-        register(CredentialStatusPolicy::class, "Verify by credential status")
-        register(DynamicPolicy::class, DynamicPolicyArg::class, "Verify credential by rego policy")
-
-        // predefined, hardcoded rego policy specializations
-        // VerifiableMandate policy as specialized rego policy
-        registerSavedPolicy(
-            "VerifiableMandatePolicy", DynamicPolicyArg(
-                "VerifiableMandatePolicy", "Predefined policy for verifiable mandates",
-                JsonObject(), "$.credentialSubject.policySchemaURI",
-                "$.credentialSubject.holder", "data.system.main"
-            ),
-            immutable = true
-        )
-=======
     fun isMutable(name: String): Boolean =
         delegate.isMutable(name)
->>>>>>> 144c3f8b
 
     fun createSavedPolicy(name: String, dynPolArg: DynamicPolicyArg, override: Boolean, download: Boolean): Boolean =
         delegate.createSavedPolicy(name, dynPolArg, override, download)
