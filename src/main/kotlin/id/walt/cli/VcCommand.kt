--- conflicted
+++ resolved
@@ -3,16 +3,16 @@
 import com.github.ajalt.clikt.core.CliktCommand
 import com.github.ajalt.clikt.core.requireObject
 import com.github.ajalt.clikt.parameters.arguments.argument
-import com.github.ajalt.clikt.parameters.arguments.multiple
 import com.github.ajalt.clikt.parameters.arguments.optional
 import com.github.ajalt.clikt.parameters.options.*
 import com.github.ajalt.clikt.parameters.types.enum
 import com.github.ajalt.clikt.parameters.types.file
-import com.github.ajalt.clikt.parameters.types.path
 import id.walt.auditor.AuditorService
 import id.walt.auditor.PolicyRegistry
 import id.walt.common.prettyPrint
 import id.walt.custodian.CustodianService
+import id.walt.services.hkvstore.HKVKey
+import id.walt.services.hkvstore.HKVStoreService
 import id.walt.services.vc.JsonLdCredentialService
 import id.walt.signatory.*
 import id.walt.vclib.Helpers.encode
@@ -24,14 +24,11 @@
 import java.nio.file.Path
 import java.sql.Timestamp
 import java.time.LocalDateTime
-<<<<<<< HEAD
-import java.util.stream.Collectors
-import kotlin.io.path.readText
-=======
 import java.util.*
->>>>>>> 97cc149d
 
 private val log = KotlinLogging.logger {}
+
+private val credentialService = JsonLdCredentialService.getService()
 
 class VcCommand : CliktCommand(
     name = "vc",
@@ -81,7 +78,7 @@
         // Loading VC template
         log.debug { "Loading credential template: ${template}" }
 
-        val vcStr = signatory.issue(template, ProofConfig(issuerDid, subjectDid, null, "Ed25519Signature2018", proofType))
+        val vcStr = signatory.issue(template, ProofConfig(issuerDid, subjectDid, "Ed25519Signature2018", proofType))
 
         echo("Generated Credential:\n\n$vcStr")
 
@@ -122,6 +119,7 @@
     val verifierDid: String? by option("-v", "--verifier-did", help = "DID of the verifier (recipient of the VP)")
     val domain: String? by option("-d", "--domain", help = "Domain name to be used in the LD proof")
     val challenge: String? by option("-c", "--challenge", help = "Challenge to be used in the LD proof")
+    // val holderDid: String? by option("-i", "--holder-did", help = "DID of the holder (owner of the VC)")
 
     override fun run() {
         echo("Creating verifiable presentation from files:")
