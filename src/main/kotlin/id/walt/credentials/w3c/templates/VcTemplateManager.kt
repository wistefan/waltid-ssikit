--- conflicted
+++ resolved
@@ -54,7 +54,9 @@
         }
     }
 
-<<<<<<< HEAD
+    private fun listResources(): List<String> = resourceWalk.value
+
+
     private fun listRuntimeTemplates(folderPath: String): List<String> {
         val templatesFolder = File(folderPath)
         return if (templatesFolder.isDirectory) {
@@ -70,15 +72,6 @@
             .plus(ContextManager.hkvStore.listChildKeys(HKVKey(SAVED_VC_TEMPLATES_KEY), false).map { it.name })
             .plus(listRuntimeTemplates(runtimeTemplateFolder))
             .toSet().map { getTemplate(it, false, runtimeTemplateFolder) }.toList()
-=======
-    private fun listResources(): List<String> = resourceWalk.value
-
-
-    fun listTemplates(): List<VcTemplate> {
-        return listResources(/*"/vc-templates"*/).plus(
-            ContextManager.hkvStore.listChildKeys(HKVKey(SAVED_VC_TEMPLATES_KEY), false).map { it.name }
-        ).toSet().map { getTemplate(it, false) }.toList()
->>>>>>> 422263c2
     }
 
     fun unregisterTemplate(name: String) {
