--- conflicted
+++ resolved
@@ -93,12 +93,6 @@
         return didUrl
     }
 
-<<<<<<< HEAD
-    private fun createDidCheqd(keyAlias: String?): String {
-        val keyId = keyAlias?.let { KeyId(it) } ?: cryptoService.generateKey(EdDSA_Ed25519)
-        val did = CheqdService.createDid(keyId.id)
-        TODO("Not yet implemented")
-=======
     private fun createDidCheqd(keyAlias: String?, options: DidCheqdOptions?): String {
         val keyId = keyAlias?.let { KeyId(it) } ?: cryptoService.generateKey(EdDSA_Ed25519)
         val did = CheqdService.createDid(keyId.id, options?.network ?: "testnet")
@@ -106,7 +100,6 @@
         ContextManager.keyStore.addAlias(keyId, did.id)
         ContextManager.keyStore.addAlias(keyId, did.verificationMethod!![0].id)
         return did.id
->>>>>>> 1546c367
     }
 
     fun resolve(did: String): Did = resolve(DidUrl.from(did))
