package id.walt.services.did

import com.beust.klaxon.Klaxon
import id.walt.crypto.*
import id.walt.crypto.KeyAlgorithm.ECDSA_Secp256k1
import id.walt.crypto.KeyAlgorithm.EdDSA_Ed25519
import id.walt.model.*
import id.walt.services.WaltIdServices
import id.walt.services.context.WaltContext
import id.walt.services.crypto.CryptoService
import id.walt.services.hkvstore.HKVKey
import id.walt.services.key.KeyService
import id.walt.services.vc.JsonLdCredentialService
import id.walt.signatory.ProofConfig
import io.ktor.client.features.*
import io.ktor.client.request.*
import kotlinx.coroutines.runBlocking
import mu.KotlinLogging
import org.bouncycastle.asn1.ASN1BitString
import org.bouncycastle.asn1.ASN1Sequence
import java.util.*

private val log = KotlinLogging.logger {}

/**
 * W3C Decentralized Identity Service
 */
object DidService {

    private val credentialService = JsonLdCredentialService.getService()
    private val cryptoService = CryptoService.getService()
    private val keyService = KeyService.getService()

    // Public methods

    fun create(method: DidMethod, keyAlias: String? = null): String {
        val didUrl = when (method) {
            DidMethod.key -> createDidKey(keyAlias)
            DidMethod.web -> createDidWeb(keyAlias)
            DidMethod.ebsi -> createDidEbsi(keyAlias)
            else -> throw Exception("DID method $method not supported")
        }

        return didUrl
    }

    fun resolve(did: String): Did = resolve(DidUrl.from(did))
    fun resolve(didUrl: DidUrl): Did {
        return when (didUrl.method) {
            DidMethod.key.name -> resolveDidKey(didUrl)
            DidMethod.web.name -> resolveDidWebDummy(didUrl)
            else -> TODO("did:${didUrl.method} not implemented yet")
        }
    }

    fun load(did: String): Did = load(DidUrl.from(did))
    fun load(didUrl: DidUrl): Did {
        return when (didUrl.method) {
            DidMethod.key.name -> resolveDidKey(didUrl)
            DidMethod.web.name -> resolveDidWebDummy(didUrl)
            else -> TODO("did:${didUrl.method} not implemented yet")
        }
    }

    fun resolveDidEbsiRaw(did: String): String = runBlocking {
        log.debug { "Resolving DID $did" }

        val didDoc = WaltIdServices.http.get<String>("https://api.preprod.ebsi.eu/did-registry/v2/identifiers/$did")

        log.debug { didDoc }

        return@runBlocking didDoc
    }

    fun resolveDidEbsi(did: String): DidEbsi = resolveDidEbsi(DidUrl.from(did))
    fun resolveDidEbsi(didUrl: DidUrl): DidEbsi = runBlocking {

        log.debug { "Resolving DID ${didUrl.did}..." }

        var didDoc: String
        var lastEx: ClientRequestException? = null

        for (i in 1..5) {
            try {
                log.debug { "Resolving did:ebsi at: https://api.preprod.ebsi.eu/did-registry/v2/identifiers/${didUrl.did}" }
                didDoc = WaltIdServices.http.get("https://api.preprod.ebsi.eu/did-registry/v2/identifiers/${didUrl.did}")
                log.debug { "Result: $didDoc" }
                return@runBlocking Klaxon().parse<DidEbsi>(didDoc)!!
            } catch (e: ClientRequestException) {
                log.debug { "Resolving did ebsi failed: fail $i" }
                Thread.sleep(100)
                lastEx = e
            }
        }
        log.debug { "Could not resolve did ebsi!" }
        throw lastEx ?: Exception("Could not resolve did ebsi!")
    }

    fun loadDidEbsi(did: String): DidEbsi = loadDidEbsi(DidUrl.from(did))
    fun loadDidEbsi(didUrl: DidUrl): DidEbsi = Klaxon().parse<DidEbsi>(loadDid(didUrl.did)!!)!!

    fun updateDidEbsi(did: DidEbsi) = storeDid(did.id, Klaxon().toJsonString(did))
    // Private methods

    private fun createDidEbsi(keyAlias: String?): String {
        val keyId = keyAlias?.let { KeyId(it) } ?: cryptoService.generateKey(EdDSA_Ed25519)
        val key = WaltContext.keyStore.load(keyId.id)

        // Created identifier
        val didUrlStr = DidUrl.generateDidEbsiV2DidUrl().did
        WaltContext.keyStore.addAlias(keyId, didUrlStr)

        val kid = didUrlStr + "#" + key.keyId
        WaltContext.keyStore.addAlias(keyId, kid)

        val keyType = when (key.algorithm) {
            EdDSA_Ed25519 -> "Ed25519VerificationKey2018"
            ECDSA_Secp256k1 -> "Secp256k1VerificationKey2018"
        }
        val publicKeyJwk = Klaxon().parse<Jwk>(keyService.toJwk(kid).toPublicJWK().toString())

        val verificationMethods = mutableListOf(
            VerificationMethod(kid, keyType, didUrlStr, null, null, publicKeyJwk),
        )

        val did = DidEbsi(
            listOf(DID_CONTEXT_URL), // TODO Context not working "https://ebsi.org/ns/did/v1"
            didUrlStr,
            verificationMethods,
            listOf(kid)
        )
        val ebsiDid = Klaxon().toJsonString(did)

//        val ebsiDid = if (key.algorithm == EdDSA_Ed25519) {
//            val pubKeyBytes = key.getPublicKey().encoded
//            val pubPrim = ASN1Sequence.fromByteArray(pubKeyBytes) as ASN1Sequence
//            val edPublicKey = (pubPrim.getObjectAt(1) as ASN1BitString).octets
//            // Create doc
//            val ebsiDidBody = ebsiDid(DidUrl.from(didUrlStr), edPublicKey)
//
//            val ebsiDidBodyStr = Klaxon().toJsonString(ebsiDidBody)
//
//            keyStore.addAlias(keyId, ebsiDidBody.verificationMethod!!.get(0)!!.id)
//
//            // Create proof
//            val verificationMethod = ebsiDidBody.verificationMethod?.get(0)?.id
//            signDid(didUrlStr, verificationMethod!!, ebsiDidBodyStr)
//        } else {
//            val kid = "$didUrlStr#key-1"
//            keyStore.addAlias(keyId, kid)
//            val publicKeyJwk = Klaxon().parse<Jwk>(KeyService.toJwk(kid).toPublicJWK().toString())
//            val verificationMethods = mutableListOf(
//                VerificationMethod(kid, "Secp256k1VerificationKey2018", didUrlStr, null, null, publicKeyJwk),
//            )
//
//            val did = DidEbsi(
//                listOf("https://w3id.org/did/v1"), // TODO Context not working "https://ebsi.org/ns/did/v1"
//                didUrlStr,
//                verificationMethods,
//                listOf("$didUrlStr#key-1")
//            )
//            Klaxon().toJsonString(did)
//        }

        // Store DID
        storeDid(didUrlStr, ebsiDid)

        return didUrlStr
    }

    private fun createDidKey(keyAlias: String?): String {
        val keyId = keyAlias?.let { KeyId(it) } ?: cryptoService.generateKey(EdDSA_Ed25519)
        val key = WaltContext.keyStore.load(keyId.id)

        if (key.algorithm != EdDSA_Ed25519)
            throw Exception("DID KEY can only be created with an EdDSA Ed25519 key.")

        val pubPrim = ASN1Sequence.fromByteArray(key.getPublicKey().encoded) as ASN1Sequence
        val x = (pubPrim.getObjectAt(1) as ASN1BitString).octets

        val identifier = convertEd25519PublicKeyToMultiBase58Btc(x)
        val didUrl = "did:key:$identifier"

        WaltContext.keyStore.addAlias(keyId, didUrl)

        resolveAndStore(didUrl)

        return didUrl
    }

    private fun createDidWeb(keyAlias: String?): String {
        val keyId = cryptoService.generateKey(ECDSA_Secp256k1)
        val key = WaltContext.keyStore.load(keyId.id)

        val domain = "walt.id"
        val username = UUID.randomUUID().toString().replace("-", "")
        val path = ":user:$username"

        val didUrl = DidUrl("web", "" + domain + path)

        WaltContext.keyStore.addAlias(keyId, didUrl.did)

        //resolveAndStore(didUrl.did)
        storeDid(didUrl.did, resolveDidWebDummy(didUrl).toString())

        return didUrl.did
    }

    private fun signDid(issuerDid: String, verificationMethod: String, edDidStr: String): String {
        val signedDid =
            credentialService.sign(edDidStr, ProofConfig(issuerDid = issuerDid, issuerVerificationMethod = verificationMethod))
        return signedDid
    }

    private fun resolveDidKey(didUrl: DidUrl): Did {
        val pubKey = convertEd25519PublicKeyFromMultibase58Btc(didUrl.identifier)
        return ed25519Did(didUrl, pubKey)
    }

    private fun ebsiDid(didUrl: DidUrl, pubKey: ByteArray): DidEbsi {
        val (dhKeyId, verificationMethods, keyRef) = generateEdParams(pubKey, didUrl)

        // TODO Replace EIDAS dummy certificate with real one
//        {
//            "id": "did:ebsi:2b6a1ee5881158edf133421d63d4b9e5f3ac26d474c#key-3",
//            "type": "EidasVerificationKey2021",
//            "controller": "did:ebsi:2b6a1ee5881158edf133421d63d4b9e5f3ac26d472afcff8",
//            "publicKeyPem": "-----BEGIN.."
//        }

        val eidasKeyId = didUrl.identifier + "#" + UUID.randomUUID().toString().replace("-", "")
        verificationMethods.add(
            VerificationMethod(
                eidasKeyId,
                "EidasVerificationKey2021",
                "publicKeyPem",
                "-----BEGIN.."
            )
        )

        return DidEbsi(
            listOf(DID_CONTEXT_URL), // TODO Context not working "https://ebsi.org/ns/did/v1"
            didUrl.did,
            verificationMethods,
            keyRef,
            keyRef,
            keyRef,
            keyRef,
            listOf(dhKeyId),
            null
        )
    }

    private fun ed25519Did(didUrl: DidUrl, pubKey: ByteArray): Did {
        val (dhKeyId, verificationMethods, keyRef) = generateEdParams(pubKey, didUrl)

        return Did(
            DID_CONTEXT_URL,
            didUrl.did,
            verificationMethods,
            keyRef,
            keyRef,
            keyRef,
            keyRef,
            listOf(dhKeyId),
            null
        )
    }

    private fun generateEdParams(
        pubKey: ByteArray,
        didUrl: DidUrl
    ): Triple<String, MutableList<VerificationMethod>, List<String>> {
        val dhKey = convertPublicKeyEd25519ToCurve25519(pubKey)

        val dhKeyMb = convertX25519PublicKeyToMultiBase58Btc(dhKey)

        val pubKeyId = didUrl.identifier + "#" + didUrl.identifier
        val dhKeyId = didUrl.identifier + "#" + dhKeyMb

        val verificationMethods = mutableListOf(
            VerificationMethod(pubKeyId, "Ed25519VerificationKey2018", didUrl.did, pubKey.encodeBase58()),
            VerificationMethod(dhKeyId, "X25519KeyAgreementKey2019", didUrl.did, dhKey.encodeBase58())
        )

        val keyRef = listOf(pubKeyId)
        return Triple(dhKeyId, verificationMethods, keyRef)
    }

    fun resolveDidWebDummy(didUrl: DidUrl): Did {
        log.warn { "DID WEB implementation is not finalized yet. Use it only for demo purpose." }
        WaltContext.keyStore.getKeyId(didUrl.did).let {
            WaltContext.keyStore.load(it!!).let {
                val pubKeyId = didUrl.identifier + "#key-1"
                val verificationMethods = listOf(
                    VerificationMethod(
                        pubKeyId,
                        "ECDSASecp256k1VerificationKey2018",
                        didUrl.did,
                        "zMIGNAgEAMBAGByqGSM49AgEGBSuBBAAKBHYwdAIBAQQgPI4jGjTGPA3yFJp07jvx"
                    ), // TODO: key encoding
                )
                val keyRef = listOf(pubKeyId)
                return Did(
                    DID_CONTEXT_URL,
                    didUrl.did,
                    verificationMethods,
                    keyRef,
                    keyRef,
                    keyRef,
                    keyRef,
                    null
                )
            }
        }
    }

    fun getAuthenticationMethods(did: String) = when (DidUrl.from(did).method) {
        DidMethod.ebsi.name -> loadDidEbsi(did).authentication
        else -> load(did).authentication
    }

    private fun resolveAndStore(didUrl: String) = storeDid(didUrl, resolve(didUrl).encodePretty())

    private fun storeDid(didUrlStr: String, didDoc: String) =
        WaltContext.hkvStore.put(HKVKey("did", "created", didUrlStr), didDoc)

    private fun loadDid(didUrlStr: String) =
        WaltContext.hkvStore.getAsString(HKVKey("did", "created", didUrlStr))


    fun listDids(): List<String> =
        WaltContext.hkvStore.listChildKeys(HKVKey("did", "created")).map { it.name }.toList()

    fun loadOrResolveAnyDid(didStr: String): BaseDid? {
        log.debug { "Loading or resolving \"$didStr\"..." }
        val url = DidUrl.from(didStr)
        val storedDid = loadDid(didStr)

        log.debug { "loadOrResolve: url=$url, length of stored=${storedDid?.length}" }
        return when (storedDid) {
            null -> when (url.method) {
                DidMethod.key.name -> resolveDidKey(url)
                DidMethod.ebsi.name -> kotlin.runCatching { resolveDidEbsi(didStr) }.getOrNull()
                // TODO: implement did:web
                else -> null
            }?.apply { storeDid(didStr, this.encodePretty()) }
            else -> BaseDid.decode(didStr, storedDid)
        }
    }

    fun importKey(didStr: String): Boolean {
        val anyDid = loadOrResolveAnyDid(didStr)
        return anyDid?.run {
            return when (method) {
                DidMethod.ebsi -> {
                    this as DidEbsi
                    val pubKeyJwk = verificationMethod!![0].publicKeyJwk
                    KeyService.getService().delete(id)
                    pubKeyJwk!!.kid = id
<<<<<<< HEAD
                    WaltIdServices.log.debug { "Importing key: ${pubKeyJwk.kid}" }
                    val keyId = KeyService.getService().import(Klaxon().toJsonString(pubKeyJwk))
                    WaltContext.keyStore.addAlias(keyId, didStr)
=======
                    log.debug { "Importing key: ${pubKeyJwk.kid}" }
                    KeyService.getService().import(Klaxon().toJsonString(pubKeyJwk))
>>>>>>> b913a181
                    return true
                }
                else -> {
                    // TODO: implement other did types
                    return true
                }
            }
        } ?: return false
    }

    // TODO: consider the methods below. They might be deprecated!

//    fun resolveDid(did: String): Did = resolveDid(did.DidUrl.toDidUrl())
//
//    fun resolveDid(didUrl: DidUrl): Did {
//        return when (didUrl.method) {
//            "key" -> resolveDidKey(didUrl)
//            "web" -> resolveDidWebDummy(didUrl)
//            else -> TODO("did:${didUrl.method} implemented yet")
//        }
//    }

// TODO: include once working
//    internal fun resolveDidWeb(didUrl: DidUrl): DidWeb {
//        val domain = didUrl.identifier
//        val didUrl = "https://${domain}/.well-known/did.json" // FIXME: didUrl argument is ignored?
//        log.debug { "Resolving did:web for domain $domain at: $didUrl" }
//        val didWebStr = URL(didUrl).readText()
//        log.debug { "did:web resolved:\n$didWebStr" }
//        print(didWebStr)
//        val did = Klaxon().parse<DidWeb>(didWebStr)
//        log.debug { "did:web decoded:\n$did" }
//        return did
//    }

//    @Deprecated(message ="use create()")
//    fun createDid(didMethod: String, keys: Keys? = null): String {
//
//        val didKey = if (keys != null) keys else {
//            val keyId = KeyManagementService.generateEd25519KeyPairNimbus() // .generateKeyPair("Ed25519")
//            KeyManagementService.loadKeys(keyId)
//        }!!
//
//        return when (didMethod) {
//            "key" -> createDidKey(didKey)
//            "web" -> createDidWeb(didKey)
//            else -> T//ODO("did creation by method $didMethod not supported yet")
//        }
//    }

//    internal fun createDidKey(didKey: Keys): String {
//
//        val identifier = convertEd25519PublicKeyToMultiBase58Btc(didKey.getPubKey())
//
//        val did = "did:key:$identifier"
//
//        KeyManagementService.addAlias(didKey.keyId, did)
//
//        return did
//    }
//
//    internal fun createDidWeb(didKey: Keys): String {
//        val domain = "walt.id"
//        val username = UUID.randomUUID().toString().replace("-", "")
//        val path = ":user:$username"
//
//        val didUrl = DidUrl("web", "" + domain + path, didKey.keyId)
//
//        KeyManagementService.addAlias(didKey.keyId, didUrl.did)
//
//        return didUrl.did
//    }

}<|MERGE_RESOLUTION|>--- conflicted
+++ resolved
@@ -358,14 +358,9 @@
                     val pubKeyJwk = verificationMethod!![0].publicKeyJwk
                     KeyService.getService().delete(id)
                     pubKeyJwk!!.kid = id
-<<<<<<< HEAD
                     WaltIdServices.log.debug { "Importing key: ${pubKeyJwk.kid}" }
                     val keyId = KeyService.getService().import(Klaxon().toJsonString(pubKeyJwk))
                     WaltContext.keyStore.addAlias(keyId, didStr)
-=======
-                    log.debug { "Importing key: ${pubKeyJwk.kid}" }
-                    KeyService.getService().import(Klaxon().toJsonString(pubKeyJwk))
->>>>>>> b913a181
                     return true
                 }
                 else -> {
