--- conflicted
+++ resolved
@@ -1,11 +1,8 @@
 package id.walt.services.did
 
 import com.beust.klaxon.Klaxon
-<<<<<<< HEAD
-=======
 import com.nimbusds.jose.jwk.Curve
 import com.nimbusds.jose.jwk.JWK
->>>>>>> 5c399fd7
 import com.nimbusds.jose.util.Base64URL
 import id.walt.crypto.*
 import id.walt.crypto.KeyAlgorithm.*
@@ -585,7 +582,7 @@
             )
             .filter { vm -> !vm.isReference }
             .mapIndexed { idx, vm -> tryImportVerificationKey(didUrl, vm, idx == 0) }
-            .reduce { acc, b -> acc || b }
+            .reduce { acc, b -> acc || b } ?: false
     }
 
     fun deleteDid(didUrl: String) {
