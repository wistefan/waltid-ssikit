--- conflicted
+++ resolved
@@ -1,22 +1,11 @@
 package id.walt.services.ecosystems.cheqd
 
-import com.nimbusds.jose.JWSAlgorithm
-import com.nimbusds.jose.JWSHeader
 import id.walt.common.KlaxonWithConverters
-<<<<<<< HEAD
-import id.walt.crypto.Key
-import id.walt.crypto.LdSigner
-import id.walt.crypto.toBase64Url
-import id.walt.model.Did
-import id.walt.model.did.DidCheqd
-import id.walt.servicematrix.ServiceMatrix
-=======
 import id.walt.crypto.KeyAlgorithm
 import id.walt.crypto.toBase64Url
 import id.walt.model.Did
 import id.walt.model.did.DidCheqd
 import id.walt.services.crypto.CryptoService
->>>>>>> 1546c367
 import id.walt.services.ecosystems.cheqd.models.job.didstates.Secret
 import id.walt.services.ecosystems.cheqd.models.job.didstates.SigningResponse
 import id.walt.services.ecosystems.cheqd.models.job.didstates.action.ActionDidState
@@ -41,30 +30,18 @@
 
     private val log = KotlinLogging.logger { }
     private val client = HttpClient()
-<<<<<<< HEAD
-
-    private const val verificationMethod = "Ed25519VerificationKey2018"
-    private const val methodSpecificIdAlgo = "uuid"
-    private const val network = "testnet"
-    private const val didCreateUrl =
-        "https://did-registrar.cheqd.net/1.0/did-document?verificationMethod=%s&methodSpecificIdAlgo=%s&network=%s&publicKeyHex=%s"
-    private const val didOnboardUrl = "https://did-registrar.cheqd.net/1.0/create"
-
-    fun createDid(keyId: String): DidCheqd = let {
-        val key = KeyService.getService().load(keyId, KeyType.PRIVATE)
-=======
     private val cryptoService = CryptoService.getService()
     private val keyService = KeyService.getService()
 
     private const val verificationMethod = "Ed25519VerificationKey2020"
     private const val methodSpecificIdAlgo = "uuid"
-    private const val didCreateUrl = "https://registrar.walt.id/cheqd/1.0/did-document?verificationMethod=%s&methodSpecificIdAlgo=%s&network=%s&publicKeyHex=%s"
+    private const val didCreateUrl =
+        "https://registrar.walt.id/cheqd/1.0/did-document?verificationMethod=%s&methodSpecificIdAlgo=%s&network=%s&publicKeyHex=%s"
     private const val didOnboardUrl = "https://registrar.walt.id/cheqd/1.0/create"
 
     fun createDid(keyId: String, network: String): DidCheqd = let {
         val key = keyService.load(keyId, KeyType.PRIVATE)
         if (key.algorithm != KeyAlgorithm.EdDSA_Ed25519) throw IllegalArgumentException("Key of type Ed25519 expected")
->>>>>>> 1546c367
 //        step#0. get public key hex
         val pubKeyHex = Hex.toHexString(key.getPublicKeyBytes())
 //        step#1. fetch the did document from cheqd registrar
@@ -77,22 +54,6 @@
             val job = initiateDidOnboarding(it.didDoc) ?: throw Exception("Failed to initialize the did onboarding process")
             val state = (job.didState as? ActionDidState) ?: throw IllegalArgumentException("Unexpected did state")
 //            step#2b. sign the serialized payload
-<<<<<<< HEAD
-            val payload = Base64.getDecoder().decode(
-                state.signingRequest.firstOrNull()?.serializedPayload
-                    ?: throw NoSuchElementException("No serializedPayload in first-or-null signing request")
-            )
-
-            val signature = signPayload(key, payload)
-//            val signature = CryptoService.getService().sign(key.keyId, payload.toByteArray(StandardCharsets.UTF_8))
-//            step#2c. finalize
-            val didDocument = (finalizeDidOnboarding(
-                job.jobId,
-                it.didDoc.verificationMethod.first().id,
-                toBase64Url(signature)
-            )?.didState as? FinishedDidState)?.didDocument
-                ?: throw Exception("Failed to finalize the did onboarding process")
-=======
             val payloads = state.signingRequest.map {
                 Base64.getDecoder().decode(it.serializedPayload)
             }
@@ -106,7 +67,6 @@
             )?.didState as? FinishedDidState)?.didDocument
                 ?: throw Exception("Failed to finalize the did onboarding process")
 
->>>>>>> 1546c367
             Did.decode(KlaxonWithConverters().toJsonString(didDocument)) as DidCheqd
         } ?: throw Exception("Failed to fetch the did document from cheqd registrar helper")
     }
@@ -144,33 +104,7 @@
         KlaxonWithConverters().parse<JobActionResponse>(actionResponse)
     }
 
-<<<<<<< HEAD
-    fun signPayload(key: Key, payload: ByteArray): String {
-        val signed = LdSigner.Ed25519Signature2020(key.keyId).getJwsSigner().sign(JWSHeader(JWSAlgorithm.EdDSA), payload)
-        return Base64.getUrlEncoder().encodeToString(signed.decode())
-
-        /*        val message: ByteArray = payload.toByteArray(StandardCharsets.UTF_8)
-                val secretKeyParameters = Ed25519PrivateKeyParameters(privateKey.encoded, 0)
-                val signer: Signer = Ed25519Signer()
-                signer.init(true, secretKeyParameters)
-
-                signer.update(message, 0, message.size)
-                val signature: ByteArray = signer.generateSignature()
-                Base64.getEncoder().encodeToString(signature)
-        */
-////        prepare signature
-//        val signature: Signature = Signature.getInstance("Ed25519")
-//        signature.initSign(privateKey)
-//        signature.update(payload.toByteArray(StandardCharsets.UTF_8))
-//        val signResult: ByteArray = signature.sign()
-////        prepare result
-//        Base64.getEncoder().encodeToString(signResult)
-    }
-
-    private fun finalizeDidOnboarding(jobId: String, verificationMethodId: String, signature: String) = let {
-=======
     private fun finalizeDidOnboarding(jobId: String, verificationMethodId: String, signatures: List<String>) = let {
->>>>>>> 1546c367
         val actionResponse = runBlocking {
             client.post(didOnboardUrl) {
                 contentType(ContentType.Application.Json)
@@ -179,19 +113,12 @@
                         JobSignRequest(
                             jobId = jobId,
                             secret = Secret(
-<<<<<<< HEAD
-                                signingResponse = listOf(
+                                signingResponse = signatures.map {
                                     SigningResponse(
-                                        signature = signature,
+                                        signature = toBase64Url(it),
                                         verificationMethodId = verificationMethodId,
                                     )
-                                )
-=======
-                                signingResponse = signatures.map { SigningResponse(
-                                    signature = toBase64Url(it),
-                                    verificationMethodId = verificationMethodId,
-                                ) }
->>>>>>> 1546c367
+                                }
                             )
                         )
                     )
@@ -204,19 +131,5 @@
 }
 
 fun main() {
-//    println(CheqdService.resolveDid("did:cheqd:mainnet:zF7rhDBfUt9d1gJPjx7s1JXfUY7oVWkY"))
-    ServiceMatrix("service-matrix.properties")
-    CheqdService.createDid("1bffc3adf53c4592bfab93ac27d074e7")
-
-//    val payload = "EjZkaWQ6Y2hlcWQ6dGVzdG5ldDo4YWQ2ZjJhZS02MGE2LTQwZTctYTlkYi02MzBmZWM2ZTdlNTMaNmRpZDpjaGVxZDp0ZXN0bmV0OjhhZDZmMmFlLTYwYTYtNDBlNy1hOWRiLTYzMGZlYzZlN2U1MyLEAQo8ZGlkOmNoZXFkOnRlc3RuZXQ6OGFkNmYyYWUtNjBhNi00MGU3LWE5ZGItNjMwZmVjNmU3ZTUzI2tleS0xEhpFZDI1NTE5VmVyaWZpY2F0aW9uS2V5MjAyMBo2ZGlkOmNoZXFkOnRlc3RuZXQ6OGFkNmYyYWUtNjBhNi00MGU3LWE5ZGItNjMwZmVjNmU3ZTUzIjB6Nk1rdldzOE5LNlBwaGVkbWl4RHRyYVJXZTZhZkc2UVlZTUpZc2VuNDZTNzJKWkUqPGRpZDpjaGVxZDp0ZXN0bmV0OjhhZDZmMmFlLTYwYTYtNDBlNy1hOWRiLTYzMGZlYzZlN2U1MyNrZXktMWIkYzM0ODkyMTYtNGU3My00YThjLTgzMzctYjkyYmFmZDBjNDhh"
-//    val key = KeyService.getService().load("1bffc3adf53c4592bfab93ac27d074e7", KeyType.PRIVATE)
-////        step#0. get public key hex
-//    val pubKeyHex = Hex.toHexString(key.getPublicKeyBytes())
-//    println(CheqdService.signPayload(key.keyPair!!.private, payload))
-//    println(pubKeyHex)
-
-    "E_d7NFQTEy6yD-Lfw1oT7jwuK2OnEIcOh_QRBvxQqxUYhAzoqpCo_QCC1PdZ6Wx5DO8AIwbwuaN13bx5VMe6BA"
-    "05vKQcePyjrJYWakruQtarNHyyGNTPBfwvQxw07QBGQIl4CkucumO3xMJik-JcsRyfalOvs6oRXJp12wbfAPCg"
-    "5qKd6FcCDUa35DDkZbwYEFjiw1sGFSFUB8R-4JHvQs3oH-AiszYTQsKPLTDWk4R6VBQFuFs0LBk1wOozW5__Cg"
-    "NVYw7ysqnRlWE7kuS8h40tpvRE_2qD0wUGVNdEFtbGme9wWQCcpcNDNWlDd0mZJdFTo5tLTBNXG6F2LoaDzCCw"
+    println(CheqdService.resolveDid("did:cheqd:mainnet:zF7rhDBfUt9d1gJPjx7s1JXfUY7oVWkY"))
 }