--- conflicted
+++ resolved
@@ -128,26 +128,7 @@
         vc.toVerifiableCredential().let {
             if (it is VerifiablePresentation) return true
             val credentialSchema = it.credentialSchema ?: return true
-<<<<<<< HEAD
-
-            val loadedSchema = try {
-                URI(credentialSchema.id).toURL().readText()
-            } catch (e: UnknownHostException) {
-                log.error { "EBSI is down again..." }
-                println("EBSI is down again...")
-                return false
-            } catch (e: Exception) {
-                if (log.isDebugEnabled) {
-                    log.debug { "Could not load schema from ${credentialSchema.id}" }
-                    e.printStackTrace()
-                }
-                return false
-            }
-
-            return SchemaService.validateSchema(it.json!!, loadedSchema).valid
-=======
             return validateSchema(it, URI.create(credentialSchema.id))
->>>>>>> f883dece
         }
     } catch (e: Exception) {
         e.printStackTrace()
