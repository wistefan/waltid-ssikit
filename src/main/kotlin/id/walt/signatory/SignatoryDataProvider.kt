--- conflicted
+++ resolved
@@ -48,16 +48,12 @@
     }
 
     private fun populateForJWTProof(vc: VerifiableId, proofConfig: ProofConfig): VerifiableId {
-<<<<<<< HEAD
-        vc.id = null; vc.issuer = null; vc.issuanceDate = null; vc.validFrom = null; vc.expirationDate; vc.credentialSubject!!.id = null
-=======
         vc.id = proofConfig.id ?: "identity#verifiableID#${UUID.randomUUID()}"
         vc.issuer = proofConfig.issuerDid
         if (proofConfig.issueDate != null) vc.issuanceDate = dateFormat.format(proofConfig.issueDate)
+        if (proofConfig.validDate != null) vc.validFrom = dateFormat.format(proofConfig.validDate)
         if (proofConfig.expirationDate != null) vc.expirationDate = dateFormat.format(proofConfig.expirationDate)
-        vc.validFrom = vc.issuanceDate
         vc.credentialSubject!!.id = proofConfig.subjectDid
->>>>>>> 40ef1d79
         vc.evidence!!.verifier = proofConfig.issuerDid
         return vc
     }
@@ -85,16 +81,12 @@
     }
 
     private fun populateForJWTProof(vc: VerifiableDiploma, proofConfig: ProofConfig): VerifiableDiploma {
-<<<<<<< HEAD
-        vc.id = null; vc.issuer = null; vc.issuanceDate = null; vc.validFrom = null; vc.expirationDate; vc.credentialSubject!!.id = null
-=======
         vc.id = proofConfig.id ?: "identity#verifiableID#${UUID.randomUUID()}"
         vc.issuer = proofConfig.issuerDid
         if (proofConfig.issueDate != null) vc.issuanceDate = dateFormat.format(proofConfig.issueDate)
+        if (proofConfig.validDate != null) vc.validFrom = dateFormat.format(proofConfig.validDate)
         if (proofConfig.expirationDate != null) vc.expirationDate = dateFormat.format(proofConfig.expirationDate)
-        vc.validFrom = vc.issuanceDate
         vc.credentialSubject!!.id = proofConfig.subjectDid
->>>>>>> 40ef1d79
         vc.credentialSubject!!.awardingOpportunity!!.awardingBody.id = proofConfig.issuerDid
         return vc
     }
