package id.walt.signatory

import id.walt.servicematrix.BaseService
import id.walt.servicematrix.ServiceConfiguration
import id.walt.servicematrix.ServiceProvider
import id.walt.services.vc.JwtCredentialService
import id.walt.services.vc.JsonLdCredentialService
import id.walt.vclib.Helpers.encode
import id.walt.vclib.model.VerifiableCredential
import id.walt.vclib.templates.VcTemplateManager

// JWT are using the IANA types of signatures: alg=EdDSA oder ES256 oder ES256K oder RS256
//enum class ProofType {
//    JWT_EdDSA,
//    JWT_ES256,
//    JWT_ES256K,
//    LD_PROOF_Ed25519Signature2018,
//    LD_PROOF_EcdsaSecp256k1Signature2019
//}

// Assuming the detailed algorithm will be derived from the issuer key algorithm
enum class ProofType {
    JWT,
    LD_PROOF
}

data class ProofConfig(
    val issuerDid:  String, // if null -> issuer DID from json-input
    val subjectDid:  String? = null, // if null -> subject DID from json-input
    val issuerVerificationMethod: String? = null, // DID URL => defines key type; if null -> issuerDid default key
    val proofType: ProofType = ProofType.LD_PROOF,
    val domain: String? = null,
    val nonce: String? = null,
    val proofPurpose: String? = null
)

data class SignatoryConfig(
    val proofConfig: ProofConfig
) : ServiceConfiguration

interface ISignatory {

    fun issue(templateId: String, config: ProofConfig): String

}

abstract class Signatory : BaseService(), ISignatory {
    override val implementation: Signatory get() = serviceImplementation()

    companion object : ServiceProvider {
        override fun getService() = object : Signatory() {}
    }

    override fun issue(templateId: String, config: ProofConfig): String = implementation.issue(templateId, config)
    open fun listTemplates(): List<String> = implementation.listTemplates()
    open fun loadTemplate(templateId: String): VerifiableCredential = implementation.loadTemplate(templateId)
}

class WaltSignatory(configurationPath: String) : Signatory() {

    override val configuration: SignatoryConfig = fromConfiguration(configurationPath)

    override fun issue(templateId: String, config: ProofConfig): String {

        // TODO: load proof-conf from signatory.conf and optionally substitute values on request basis

        val vcTemplate = VcTemplateManager.loadTemplate(templateId)

        val dataProvider = DataProviderRegistry.getProvider(vcTemplate::class) // vclib.getUniqueId(vcTemplate)
        val vcRequest = dataProvider.populate(vcTemplate, config.subjectDid!!, config.issuerDid)

        val vc = when (config.proofType) {
            ProofType.LD_PROOF -> JsonLdCredentialService.getService().sign(vcRequest.encode(), config)
            ProofType.JWT -> JwtCredentialService.getService().sign(vcRequest.encode(), config)
        }

<<<<<<< HEAD
        return VCService.getService()
            .sign(config.issuerDid, vc.encode(), config.domain, config.nonce, config.issuerVerificationMethod, config.proofPurpose)
=======
        return vc
>>>>>>> 058f572b
    }

    override fun listTemplates(): List<String> = VcTemplateManager.getTemplateList()

    override fun loadTemplate(templateId: String): VerifiableCredential = VcTemplateManager.loadTemplate(templateId)

}<|MERGE_RESOLUTION|>--- conflicted
+++ resolved
@@ -74,12 +74,7 @@
             ProofType.JWT -> JwtCredentialService.getService().sign(vcRequest.encode(), config)
         }
 
-<<<<<<< HEAD
-        return VCService.getService()
-            .sign(config.issuerDid, vc.encode(), config.domain, config.nonce, config.issuerVerificationMethod, config.proofPurpose)
-=======
         return vc
->>>>>>> 058f572b
     }
 
     override fun listTemplates(): List<String> = VcTemplateManager.getTemplateList()
