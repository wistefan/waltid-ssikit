--- conflicted
+++ resolved
@@ -39,37 +39,6 @@
             custodian.listKeys().size shouldBeGreaterThanOrEqual 2
         }
 
-<<<<<<< HEAD
-//        "4: Delete keys" {
-//            for (key in custodian.listKeys()) {
-//                custodian.deleteKey(key.keyId.id)
-//            }
-//
-//            custodian.listKeys().size shouldBeExactly 0
-//        }
-//
-//        "5.1: Store EdDSA_Ed25519 key" {
-//            custodian.storeKey(key1)
-//        }
-//
-//        "5.2: Store ECDSA_Secp256k1 key" {
-//            custodian.storeKey(key2)
-//        }
-//
-//        "6.1: Retrieve stored EdDSA_Ed25519 key" {
-//            val loadedKey = custodian.getKey(key1.keyId.id)
-//
-//            loadedKey.keyId.id shouldBe key1.keyId.id
-//            loadedKey.algorithm shouldBe KeyAlgorithm.EdDSA_Ed25519
-//        }
-//
-//        "6.2: Retrieve stored ECDSA_Secp256k1 key" {
-//            val loadedKey = custodian.getKey(key2.keyId.id)
-//
-//            loadedKey.keyId.id shouldBe key2.keyId.id
-//            loadedKey.algorithm shouldBe KeyAlgorithm.ECDSA_Secp256k1
-//        }
-=======
         "4: Delete keys" {
             custodian.listKeys().forEach {
                 custodian.deleteKey(it.keyId.id)
@@ -103,7 +72,6 @@
                 custodian.deleteKey(it.keyId.id)
             }
         }
->>>>>>> 60e281de
     }
 
 }