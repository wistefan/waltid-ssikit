--- conflicted
+++ resolved
@@ -40,20 +40,10 @@
 
     @BeforeAll
     fun setup() {
-<<<<<<< HEAD
       mockkObject(SchemaValidatorFactory)
       every { SchemaValidatorFactory.get(URI.create("https://api-pilot.ebsi.eu/trusted-schemas-registry/v1/schemas/0xb77f8516a965631b4f197ad54c65a9e2f9936ebfb76bae4906d33744dbcc60ba"))}.returns(
         SchemaValidatorFactory.get(URI.create("https://raw.githubusercontent.com/walt-id/waltid-ssikit-vclib/master/src/test/resources/schemas/VerifiableId.json").toURL().readText())
       )
-=======
-        mockkObject(SchemaValidatorFactory)
-        every { SchemaValidatorFactory.get(URI.create("https://api.preprod.ebsi.eu/trusted-schemas-registry/v1/schemas/0xb77f8516a965631b4f197ad54c65a9e2f9936ebfb76bae4906d33744dbcc60ba")) }.returns(
-            SchemaValidatorFactory.get(
-                URI.create("https://raw.githubusercontent.com/walt-id/waltid-ssikit-vclib/master/src/test/resources/schemas/VerifiableId.json")
-                    .toURL().readText()
-            )
-        )
->>>>>>> c4b196be
     }
 
     fun genericSignVerify(issuerDid: String, credOffer: String) {
