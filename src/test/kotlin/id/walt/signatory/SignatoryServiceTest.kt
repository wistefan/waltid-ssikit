--- conflicted
+++ resolved
@@ -49,12 +49,7 @@
         vc shouldContain "Jane DOE"
         (vc.toCredential() as VerifiableId).issued shouldBe "2020-11-03T00:00:00Z"
 
-<<<<<<< HEAD
-        println("VERIFYING VC")
-        JsonLdCredentialService.getService().verifyVc(vc) shouldBe true
-=======
         JsonLdCredentialService.getService().verify(vc).verified shouldBe true
->>>>>>> 51ee6a03
     }
 
     "Issue and verify: VerifiableId (JWT-Proof)" {
@@ -104,12 +99,7 @@
         vc shouldContain "MASTERS LAW, ECONOMICS AND MANAGEMENT"
         (vc.toCredential() as VerifiableDiploma).issued shouldBe "2020-11-03T00:00:00Z"
 
-<<<<<<< HEAD
-        println("VERIFYING VC")
-        JsonLdCredentialService.getService().verifyVc(vc) shouldBe true
-=======
         JsonLdCredentialService.getService().verify(vc).verified shouldBe true
->>>>>>> 51ee6a03
     }
 
     "Issue and verify: VerifiableDiploma (JWT-Proof)" {
